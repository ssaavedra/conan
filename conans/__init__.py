# Allow conans to import ConanFile from here
# to allow refactors
from conans.client.build.autotools_environment import AutoToolsBuildEnvironment
from conans.client.build.cmake import CMake
from conans.client.build.meson import Meson
from conans.client.build.msbuild import MSBuild
from conans.client.build.visual_environment import VisualStudioBuildEnvironment
from conans.client.run_environment import RunEnvironment
from conans.model.conan_file import ConanFile
from conans.model.options import Options
from conans.model.settings import Settings
from conans.util.files import load

# complex_search: With ORs and not filtering by not restricted settings
COMPLEX_SEARCH_CAPABILITY = "complex_search"
SERVER_CAPABILITIES = [COMPLEX_SEARCH_CAPABILITY, ]

<<<<<<< HEAD
__version__ = '1.0.4'
=======
__version__ = '1.1.0-dev'
>>>>>>> 5634b074
<|MERGE_RESOLUTION|>--- conflicted
+++ resolved
@@ -15,8 +15,5 @@
 COMPLEX_SEARCH_CAPABILITY = "complex_search"
 SERVER_CAPABILITIES = [COMPLEX_SEARCH_CAPABILITY, ]
 
-<<<<<<< HEAD
-__version__ = '1.0.4'
-=======
-__version__ = '1.1.0-dev'
->>>>>>> 5634b074
+
+__version__ = '1.0.4'